﻿<Properties StartupItem="TestFlight.csproj">
  <MonoDevelop.Ide.Workspace ActiveConfiguration="Debug" />
<<<<<<< HEAD
  <MonoDevelop.Ide.Workbench ActiveDocument="TestFlightContracts/TestFlightContractConfigurator.cs">
    <Files>
      <File FileName="TestFlightAPI/TestFlightAPI/EngineModuleWrapper.cs" Line="5" Column="5" />
      <File FileName="TestFlightContracts/TestFlightContractConfigurator.cs" Line="14" Column="14" />
      <File FileName="TestFlightContracts/MyClass.cs" Line="1" Column="1" />
      <File FileName="TestFlightCore/TestFlightCore/TestFlight.cs" Line="1" Column="1" />
      <File FileName="TestFlightCore/TestFlightCore/TestFlightEditor.cs" Line="1" Column="1" />
=======
  <MonoDevelop.Ide.Workbench ActiveDocument="TestFlightCore/TestFlightCore/TestFlightCore.cs">
    <Files>
      <File FileName="TestFlightAPI/TestFlightAPI/EngineModuleWrapper.cs" Line="1" Column="1" />
      <File FileName="TestFlightCore/TestFlightCore/TestFlight.cs" Line="1" Column="1" />
      <File FileName="TestFlightCore/TestFlightCore/TestFlightEditor.cs" Line="1" Column="1" />
      <File FileName="TestFlightFailure_ShutdownEngine.cs" Line="1" Column="1" />
      <File FileName="TestFlightFailure_ReducedMaxThrust.cs" Line="1" Column="1" />
      <File FileName="TestFlightReliability_EngineCycle.cs" Line="1" Column="1" />
      <File FileName="TestFlightFailure_ResourceLeak.cs" Line="1" Column="1" />
      <File FileName="TestFlightFailure_LockGimbal.cs" Line="1" Column="1" />
      <File FileName="TestFlightAPI/TestFlightAPI/TestFlightFailure.cs" Line="1" Column="1" />
      <File FileName="TestFlightFailure_IgnitionFail.cs" Line="1" Column="1" />
      <File FileName="TestFlightFailure_Engine.cs" Line="1" Column="1" />
      <File FileName="TestFlightCore/TestFlightCore/TestFlightCore.cs" Line="1" Column="1" />
      <File FileName="TestFlightReliability.cs" Line="1" Column="1" />
      <File FileName="FlightDataRecorder_Engine.cs" Line="1" Column="1" />
      <File FileName="TestFlightCore/TestFlightCore/TestFlightWindow.cs" Line="1" Column="1" />
      <File FileName="TestFlightCore/TestFlightCore/TestFlightHUD.cs" Line="1" Column="1" />
      <File FileName="TestFlightAPI/TestFlightAPI/TestFlightAPI.cs" Line="1" Column="1" />
      <File FileName="TestFlightCore/TestFlightCore/TestFlightKSC.cs" Line="1" Column="1" />
      <File FileName="TestFlightCore/TestFlightCore/FrameworkExt/MonoBehaviourWindowPlus.cs" Line="1" Column="1" />
      <File FileName="TestFlightCore/TestFlightCore/UserSettings.cs" Line="1" Column="1" />
      <File FileName="TestFlightCore/TestFlightCore/TestFlightInterface.cs" Line="1" Column="1" />
      <File FileName="TestFlightAPI/TestFlightAPI/FlightDataConfig.cs" Line="32" Column="1" />
      <File FileName="TestFlightAPI/TestFlightAPI/TestFlightReliability.cs" Line="1" Column="1" />
>>>>>>> a9a15b46
    </Files>
    <Pads>
      <Pad Id="ProjectPad">
        <State expanded="True">
<<<<<<< HEAD
          <Node name="TestFlightAPI" expanded="True" />
          <Node name="TestFlightContracts" expanded="True">
            <Node name="TestFlightContractConfigurator.cs" selected="True" />
          </Node>
=======
          <Node name="TestFlight" expanded="True" />
          <Node name="TestFlightAPI" expanded="True" />
>>>>>>> a9a15b46
          <Node name="TestFlightCore" expanded="True">
            <Node name="References" expanded="True" />
            <Node name="FrameworkExt" expanded="True" />
            <Node name="TestFlightCore.cs" selected="True" />
          </Node>
        </State>
      </Pad>
    </Pads>
  </MonoDevelop.Ide.Workbench>
  <MonoDevelop.Ide.DebuggingService.Breakpoints>
    <BreakpointStore />
  </MonoDevelop.Ide.DebuggingService.Breakpoints>
  <MonoDevelop.Ide.DebuggingService.PinnedWatches />
</Properties><|MERGE_RESOLUTION|>--- conflicted
+++ resolved
@@ -1,6 +1,5 @@
 ﻿<Properties StartupItem="TestFlight.csproj">
   <MonoDevelop.Ide.Workspace ActiveConfiguration="Debug" />
-<<<<<<< HEAD
   <MonoDevelop.Ide.Workbench ActiveDocument="TestFlightContracts/TestFlightContractConfigurator.cs">
     <Files>
       <File FileName="TestFlightAPI/TestFlightAPI/EngineModuleWrapper.cs" Line="5" Column="5" />
@@ -8,46 +7,14 @@
       <File FileName="TestFlightContracts/MyClass.cs" Line="1" Column="1" />
       <File FileName="TestFlightCore/TestFlightCore/TestFlight.cs" Line="1" Column="1" />
       <File FileName="TestFlightCore/TestFlightCore/TestFlightEditor.cs" Line="1" Column="1" />
-=======
-  <MonoDevelop.Ide.Workbench ActiveDocument="TestFlightCore/TestFlightCore/TestFlightCore.cs">
-    <Files>
-      <File FileName="TestFlightAPI/TestFlightAPI/EngineModuleWrapper.cs" Line="1" Column="1" />
-      <File FileName="TestFlightCore/TestFlightCore/TestFlight.cs" Line="1" Column="1" />
-      <File FileName="TestFlightCore/TestFlightCore/TestFlightEditor.cs" Line="1" Column="1" />
-      <File FileName="TestFlightFailure_ShutdownEngine.cs" Line="1" Column="1" />
-      <File FileName="TestFlightFailure_ReducedMaxThrust.cs" Line="1" Column="1" />
-      <File FileName="TestFlightReliability_EngineCycle.cs" Line="1" Column="1" />
-      <File FileName="TestFlightFailure_ResourceLeak.cs" Line="1" Column="1" />
-      <File FileName="TestFlightFailure_LockGimbal.cs" Line="1" Column="1" />
-      <File FileName="TestFlightAPI/TestFlightAPI/TestFlightFailure.cs" Line="1" Column="1" />
-      <File FileName="TestFlightFailure_IgnitionFail.cs" Line="1" Column="1" />
-      <File FileName="TestFlightFailure_Engine.cs" Line="1" Column="1" />
-      <File FileName="TestFlightCore/TestFlightCore/TestFlightCore.cs" Line="1" Column="1" />
-      <File FileName="TestFlightReliability.cs" Line="1" Column="1" />
-      <File FileName="FlightDataRecorder_Engine.cs" Line="1" Column="1" />
-      <File FileName="TestFlightCore/TestFlightCore/TestFlightWindow.cs" Line="1" Column="1" />
-      <File FileName="TestFlightCore/TestFlightCore/TestFlightHUD.cs" Line="1" Column="1" />
-      <File FileName="TestFlightAPI/TestFlightAPI/TestFlightAPI.cs" Line="1" Column="1" />
-      <File FileName="TestFlightCore/TestFlightCore/TestFlightKSC.cs" Line="1" Column="1" />
-      <File FileName="TestFlightCore/TestFlightCore/FrameworkExt/MonoBehaviourWindowPlus.cs" Line="1" Column="1" />
-      <File FileName="TestFlightCore/TestFlightCore/UserSettings.cs" Line="1" Column="1" />
-      <File FileName="TestFlightCore/TestFlightCore/TestFlightInterface.cs" Line="1" Column="1" />
-      <File FileName="TestFlightAPI/TestFlightAPI/FlightDataConfig.cs" Line="32" Column="1" />
-      <File FileName="TestFlightAPI/TestFlightAPI/TestFlightReliability.cs" Line="1" Column="1" />
->>>>>>> a9a15b46
     </Files>
     <Pads>
       <Pad Id="ProjectPad">
         <State expanded="True">
-<<<<<<< HEAD
           <Node name="TestFlightAPI" expanded="True" />
           <Node name="TestFlightContracts" expanded="True">
             <Node name="TestFlightContractConfigurator.cs" selected="True" />
           </Node>
-=======
-          <Node name="TestFlight" expanded="True" />
-          <Node name="TestFlightAPI" expanded="True" />
->>>>>>> a9a15b46
           <Node name="TestFlightCore" expanded="True">
             <Node name="References" expanded="True" />
             <Node name="FrameworkExt" expanded="True" />
