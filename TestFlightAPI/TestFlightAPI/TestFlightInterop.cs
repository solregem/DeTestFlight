﻿using System;
using System.Collections.Generic;
using System.Linq;

using UnityEngine;

namespace TestFlightAPI
{
    public class TestFlightInterop : PartModule, ITestFlightInterop
    {
        private Dictionary<String, InteropValue> knownInterops;

        internal void Log(string message)
        {
            message = String.Format("TestFlightInterop({0}): {1}", TestFlightUtil.GetFullPartName(this.part), message);
            TestFlightUtil.Log(message, this.part);
        }

        public bool AddInteropValue(string name, string value, string owner)
        {
            name = name.ToLower().Trim();
            if (!RemoveInteropValue(name, owner))
                return false;

            InteropValue opValue = new InteropValue();
            opValue.owner = owner;
            opValue.value = value;
            opValue.valueType = InteropValueType.STRING;

            knownInterops.Add(name, opValue);

            Log(String.Format("Added new interop, {0} = {1}, for {2}", name, value, owner));

            TestFlightUtil.UpdatePartConfigs();

            return true;
        }
        public bool AddInteropValue(string name, int value, string owner)
        {
            name = name.ToLower().Trim();
            if (!RemoveInteropValue(name, owner))
                return false;

            InteropValue opValue = new InteropValue();
            opValue.owner = owner;
            opValue.value = String.Format("{0:D}",value);
            opValue.valueType = InteropValueType.INT;

            knownInterops.Add(name, opValue);

            TestFlightUtil.UpdatePartConfigs();
            return true;
        }
        public bool AddInteropValue(string name, float value, string owner)
        {
            name = name.ToLower().Trim();
            if (!RemoveInteropValue(name, owner))
                return false;

            InteropValue opValue = new InteropValue();
            opValue.owner = owner;
            opValue.value = String.Format("{0:F4}",value);
            opValue.valueType = InteropValueType.FLOAT;

            knownInterops.Add(name, opValue);

            TestFlightUtil.UpdatePartConfigs();
            return true;
        }
        public bool AddInteropValue(string name, bool value, string owner)
        {
            name = name.ToLower().Trim();
            if (!RemoveInteropValue(name, owner))
                return false;

            InteropValue opValue = new InteropValue();
            opValue.owner = owner;
            opValue.value = String.Format("{0:D}",value);
            opValue.valueType = InteropValueType.BOOL;

            knownInterops.Add(name, opValue);

            TestFlightUtil.UpdatePartConfigs();
            return true;
        }
        public bool RemoveInteropValue(string name, string owner)
        {
            name = name.ToLower().Trim();
            if (knownInterops == null)
                knownInterops = new Dictionary<string, InteropValue>();

            if (!knownInterops.ContainsKey(name))
                return true;

            InteropValue opValue = knownInterops[name];
            if (opValue.owner != owner)
                return false;

            knownInterops.Remove(name);
            TestFlightUtil.UpdatePartConfigs();
            return true;
        }
        public void ClearInteropValues(string owner)
        {
            List<String> keysToDelete = new List<string>();

            foreach (string key in knownInterops.Keys)
            {
                if (knownInterops[key].owner == owner)
                    keysToDelete.Add(key);
            }

            if (keysToDelete.Count > 0)
            {
                foreach (string key in keysToDelete)
                {
                    knownInterops.Remove(key);
                }
            }
            TestFlightUtil.UpdatePartConfigs();
        }
        public InteropValue GetInterop(string name)
        {
            name = name.ToLower().Trim();
            if (knownInterops == null)
            {
                InteropValue returnVal = new InteropValue();
                returnVal.valueType = InteropValueType.INVALID;
                return returnVal;
            }

            if (knownInterops.ContainsKey(name))
                return knownInterops[name];
            else
            {
                InteropValue returnVal = new InteropValue();
                returnVal.valueType = InteropValueType.INVALID;
                return returnVal;
            }
        }
<<<<<<< HEAD

        public override void OnAwake()
        {
            base.OnAwake();
            AddInteropValue("kspPartName", this.part.name, "TestFlight");
=======
        public override void OnAwake()
        {
            base.OnAwake();
            AddInteropValue("kspPartName", TestFlightUtil.GetPartName(this.part), "TestFlight");
>>>>>>> 82ac4d07
        }
    }
}
<|MERGE_RESOLUTION|>--- conflicted
+++ resolved
@@ -31,7 +31,7 @@
 
             Log(String.Format("Added new interop, {0} = {1}, for {2}", name, value, owner));
 
-            TestFlightUtil.UpdatePartConfigs();
+            TestFlightUtil.UpdatePartConfigs(this.part);
 
             return true;
         }
@@ -48,7 +48,7 @@
 
             knownInterops.Add(name, opValue);
 
-            TestFlightUtil.UpdatePartConfigs();
+            TestFlightUtil.UpdatePartConfigs(this.part);
             return true;
         }
         public bool AddInteropValue(string name, float value, string owner)
@@ -64,7 +64,7 @@
 
             knownInterops.Add(name, opValue);
 
-            TestFlightUtil.UpdatePartConfigs();
+            TestFlightUtil.UpdatePartConfigs(this.part);
             return true;
         }
         public bool AddInteropValue(string name, bool value, string owner)
@@ -80,7 +80,7 @@
 
             knownInterops.Add(name, opValue);
 
-            TestFlightUtil.UpdatePartConfigs();
+            TestFlightUtil.UpdatePartConfigs(this.part);
             return true;
         }
         public bool RemoveInteropValue(string name, string owner)
@@ -97,7 +97,7 @@
                 return false;
 
             knownInterops.Remove(name);
-            TestFlightUtil.UpdatePartConfigs();
+            TestFlightUtil.UpdatePartConfigs(this.part);
             return true;
         }
         public void ClearInteropValues(string owner)
@@ -117,7 +117,7 @@
                     knownInterops.Remove(key);
                 }
             }
-            TestFlightUtil.UpdatePartConfigs();
+            TestFlightUtil.UpdatePartConfigs(this.part);
         }
         public InteropValue GetInterop(string name)
         {
@@ -138,18 +138,10 @@
                 return returnVal;
             }
         }
-<<<<<<< HEAD
-
-        public override void OnAwake()
-        {
-            base.OnAwake();
-            AddInteropValue("kspPartName", this.part.name, "TestFlight");
-=======
         public override void OnAwake()
         {
             base.OnAwake();
             AddInteropValue("kspPartName", TestFlightUtil.GetPartName(this.part), "TestFlight");
->>>>>>> 82ac4d07
         }
     }
 }
