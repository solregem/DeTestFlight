--- conflicted
+++ resolved
@@ -76,12 +76,9 @@
     <Compile Include="TestFlightInterface.cs" />
     <Compile Include="UserSettings.cs" />
     <Compile Include="TestFlightKSC.cs" />
-<<<<<<< HEAD
     <Compile Include="TFMultiCore.cs" />
-=======
     <Compile Include="TestFlightRnDScenario.cs" />
     <Compile Include="Utilities\ConfigNodeExtensions.cs" />
->>>>>>> 82ac4d07
   </ItemGroup>
   <Import Project="$(MSBuildBinPath)\Microsoft.CSharp.targets" />
   <ProjectExtensions>
