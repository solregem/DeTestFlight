using System;
using System.Collections;
using System.Collections.Generic;
using System.Linq;


using UnityEngine;
using KSPPluginFramework;
using TestFlightAPI;

namespace TestFlightCore
{
    internal struct PartStatus
    {
        internal string partName;
        internal uint partID;
        internal int partStatus;
        internal float baseFailureRate;
        internal float momentaryFailureRate;
        internal ITestFlightCore flightCore;
        internal ITestFlightFailure activeFailure;
        internal bool highlightPart;
        internal string repairRequirements;
        internal bool acknowledged;
        internal String mtbfString;
        internal float timeToRepair;
        internal float lastSeen;
        internal float flightData;
    }

    internal struct MasterStatusItem
    {
        internal Guid vesselID;
        internal string vesselName;
        internal List<PartStatus> allPartsStatus;
    }
    public struct TestFlightData
    {
        // Scope is a combination of the current SOI and the Situation, always lowercase.
        // EG "kerbin_atmosphere" or "mun_space"
        // The one exception is "deep-space" which applies regardless of the SOI if you are deep enough into space
        public string scope;
        // The total accumulated flight data for the part
        public double flightData;
        // The specific flight time, in seconds, of this part instance
        public double flightTime;
    }
    public class PartFlightData : IConfigNode
    {
        private List<TestFlightData> flightData = null;
        private string partName = "";

        public void AddFlightData(string name, TestFlightData data)
        {
            if (flightData == null)
            {
                flightData = new List<TestFlightData>();
                partName = name;
                // add new entry for this scope
                TestFlightData newData = new TestFlightData();
                newData.scope = data.scope;
                newData.flightData = data.flightData;
                newData.flightTime = 0;
                flightData.Add(newData);
            }
            else
            {
                int dataIndex = flightData.FindIndex(s => s.scope == data.scope);
                if (dataIndex >= 0)
                {
                    TestFlightData currentData = flightData[dataIndex];
                    // We only update the data if its higher than what we already have
                    if (data.flightData > currentData.flightData)
                    {
                        currentData.flightData = data.flightData;
                        flightData[dataIndex] = currentData;
                    }
                    // We don't care about flightTime, so set it to 0
                    currentData.flightTime = 0;
                }
                else
                {
                    // add new entry for this scope
                    TestFlightData newData = new TestFlightData();
                    newData.scope = data.scope;
                    newData.flightData = data.flightData;
                    newData.flightTime = 0;
                    flightData.Add(newData);
                }
            }
        }

        public List<TestFlightData> GetFlightData()
        {
            return flightData;
        }

        public string GetPartName()
        {
            return partName;
        }

        public override string ToString()
        {
            string baseString = partName + ":";
            foreach (TestFlightData data in flightData)
            {
                string dataString = String.Format("{0},{1},0", data.scope, data.flightData);
                baseString = baseString + dataString + " ";
            }

            return baseString;
        }

        public static PartFlightData FromString(string str)
        {
            // String format is
            // partName:scope,data,0 scope,data scope,data,0 scope,data,0 
            PartFlightData newData = null;
            if (str.IndexOf(':') > -1)
            {
                newData = new PartFlightData();
                string[] baseString = str.Split(new char[1]{ ':' });
                newData.partName = baseString[0];
                string[] dataStrings = baseString[1].Split(new char[1]{ ' ' });
                foreach (string dataString in dataStrings)
                {
                    if (newData.flightData == null)
                        newData.flightData = new List<TestFlightData>();

                    if (dataString.Trim().Length > 0)
                    {
                        string[] dataMembers = dataString.Split(new char[1]{ ',' });
                        if (dataMembers.Length == 3)
                        {
                            TestFlightData tfData = new TestFlightData();
                            tfData.scope = dataMembers[0];;
                            tfData.flightData = float.Parse(dataMembers[1]);
                            tfData.flightTime = 0;
                            newData.flightData.Add(tfData);
                        }
                    }
                }
            }
            return newData;
        }

        public void Load(ConfigNode node)
        {
            partName = node.GetValue("partName");
            if (node.HasNode("FLIGHTDATA"))
            {
                flightData = new List<TestFlightData>();
                foreach (ConfigNode dataNode in node.GetNodes("FLIGHTDATA"))
                {
                    TestFlightData newData = new TestFlightData();
                    newData.scope = dataNode.GetValue("scope");
                    if (dataNode.HasValue("flightData"))
                        newData.flightData = float.Parse(dataNode.GetValue("flightData"));
                    flightData.Add(newData);
                }
            }
        }

        public void Save(ConfigNode node)
        {
            node.AddValue("partName", partName);
            foreach (TestFlightData data in flightData)
            {
                ConfigNode dataNode = node.AddNode("FLIGHTDATA");
                dataNode.AddValue("scope", data.scope);
                dataNode.AddValue("flightData", data.flightData);
            }
        }


    }

    [KSPAddon(KSPAddon.Startup.Flight, false)]
    public class TestFlightManager : MonoBehaviourExtended
    {
        internal TestFlightManagerScenario tfScenario = null;
        public static TestFlightManager Instance = null;
        internal bool isReady = false;

        public Dictionary<Guid, double> knownVessels;

        public float pollingInterval = 5.0f;
        public float partDecayTime = 15f;
        public bool processInactiveVessels = true;

        private Dictionary<Guid, MasterStatusItem> masterStatus = null;

        float currentUTC = 0.0f;
        float lastDataPoll = 0.0f;
        float lastFailurePoll = 0.0f;
        float lastMasterStatusUpdate = 0.0f;

        internal void Log(string message)
        {
            bool debug = TestFlightManagerScenario.Instance.userSettings.debugLog;
            message = "TestFlightManager: " + message;
            TestFlightUtil.Log(message, debug);
        }

        internal override void Start()
        {
            base.Start();
            StartCoroutine("ConnectToScenario");
        }

        IEnumerator ConnectToScenario()
        {
            while (TestFlightManagerScenario.Instance == null)
            {
                yield return null;
            }

            tfScenario = TestFlightManagerScenario.Instance;
            while (!tfScenario.isReady)
            {
                yield return null;
            }
            Startup();
        }

        public void Startup()
        {
            isReady = true;
            Instance = this;
        }

        internal Dictionary<Guid, MasterStatusItem> GetMasterStatus()
        {
            return masterStatus;
        }

        private void InitializeParts(Vessel vessel)
        {
            Log("TestFlightManager: Initializing parts for vessel " + vessel.GetName());

            // Launch time is equal to current UT unless we have already cached this vessel's launch time
            double launchTime = Planetarium.GetUniversalTime();
            if (knownVessels.ContainsKey(vessel.id))
            {
                launchTime = knownVessels[vessel.id];
            }
            foreach (Part part in vessel.parts)
            {
                ITestFlightCore core = TestFlightUtil.GetCore(part);
                if (core != null)
                {
                    Log("TestFlightManager: Found core.  Getting part data");
                    TestFlightPartData partData = tfScenario.GetPartDataForPart(TestFlightUtil.GetFullPartName(part));
                    if (partData != null)
                    {
                        core.InitializeFlightData(float.Parse(partData.GetValue("flightData")));
                    }
                    else
                        core.InitializeFlightData(0f);
                }
            }
        }

        // This method simply scans through the Master Status list every now and then and removes vessels and parts that no longer exist
        public void VerifyMasterStatus()
        {
            if (!isReady)
                return;
            // iterate through our cached vessels and delete ones that are no longer valid
            List<Guid> vesselsToDelete = new List<Guid>();
            foreach(var entry in masterStatus)
            {
                Vessel vessel = FlightGlobals.Vessels.Find(v => v.id == entry.Key);
                if (vessel == null)
                {
                    Log("TestFlightManager: Vessel no longer exists. Marking it for deletion.");
                    vesselsToDelete.Add(entry.Key);
                }
                else
                {
                    if (vessel.vesselType == VesselType.Debris)
                    {
                        Log("TestFlightManager: Vessel appears to be debris now. Marking it for deletion.");
                        vesselsToDelete.Add(entry.Key);
                    }
                }
            }
            if (vesselsToDelete.Count > 0)
                Log("TestFlightManager: Removing " + vesselsToDelete.Count() + " vessels from Master Status");
            foreach (Guid id in vesselsToDelete)
            {
                masterStatus.Remove(id);
            }
            // iterate through the remaining vessels and check for parts that no longer exist
            List<PartStatus> partsToDelete = new List<PartStatus>();
            foreach (var entry in masterStatus)
            {
                partsToDelete.Clear();
                Vessel vessel = FlightGlobals.Vessels.Find(v => v.id == entry.Key);
                foreach (PartStatus partStatus in masterStatus[entry.Key].allPartsStatus)
                {
                    Part part = vessel.Parts.Find(p => p.flightID == partStatus.partID);
                    if (part == null)
                    {
                        Log("TestFlightManager: Could not find part. " + partStatus.partName + "(" + partStatus.partID + ") Marking it for cleanup.");
                        partsToDelete.Add(partStatus);
                    }
                }
                if (partsToDelete.Count > 0)
                    Log("TestFlightManager: Deleting " + partsToDelete.Count() + " parts from vessel " + vessel.GetName());
                foreach (PartStatus oldPartStatus in partsToDelete)
                {
                    if (oldPartStatus.lastSeen < Planetarium.GetUniversalTime() - partDecayTime)
                        masterStatus[entry.Key].allPartsStatus.Remove(oldPartStatus);
                }
            }
        }

        public void CacheVessels()
        {
            if (!isReady)
                return;
            // build a list of vessels to process based on setting
            if (knownVessels == null)
                knownVessels = new Dictionary<Guid, double>();

            // iterate through our cached vessels and delete ones that are no longer valid
            List<Guid> vesselsToDelete = new List<Guid>();
            foreach(var entry in knownVessels)
            {
                Vessel vessel = FlightGlobals.Vessels.Find(v => v.id == entry.Key);
                if (vessel == null)
                    vesselsToDelete.Add(entry.Key);
                else
                {
                    if (vessel.vesselType == VesselType.Debris)
                        vesselsToDelete.Add(entry.Key);
                }
            }
            if (vesselsToDelete.Count() > 0)
                Log("TestFlightManager: Deleting " + vesselsToDelete.Count() + " vessels from cached vessels");
            foreach (Guid id in vesselsToDelete)
            {
                knownVessels.Remove(id);
            }

            // Build our cached list of vessels.  The reason we do this is so that we can store an internal "missionStartTime" for each vessel because the game
            // doesn't consider a vessel launched, and does not start the mission clock, until the player activates the first stage.  This is fine except it
            // makes things like engine test stands impossible, so we instead cache the vessel the first time we see it and use that time as the missionStartTime

            if (!tfScenario.userSettings.processAllVessels)
            {
                if (FlightGlobals.ActiveVessel != null && !knownVessels.ContainsKey(FlightGlobals.ActiveVessel.id))
                {
                    Log("TestFlightManager: Adding new vessel " + FlightGlobals.ActiveVessel.GetName() + " with launch time " + Planetarium.GetUniversalTime());
                    knownVessels.Add(FlightGlobals.ActiveVessel.id, Planetarium.GetUniversalTime());
                    InitializeParts(FlightGlobals.ActiveVessel);
                }
            }
            else
            {
                foreach (Vessel vessel in FlightGlobals.Vessels)
                {
                    if (vessel.vesselType == VesselType.Lander || vessel.vesselType == VesselType.Probe || vessel.vesselType == VesselType.Rover || vessel.vesselType == VesselType.Ship || vessel.vesselType == VesselType.Station)
                    {
                        if ( !knownVessels.ContainsKey(vessel.id) )
                        {
                            Log("TestFlightManager: Adding new vessel " + vessel.GetName() + " with launch time " + Planetarium.GetUniversalTime());
                            knownVessels.Add(vessel.id, Planetarium.GetUniversalTime());
                            InitializeParts(vessel);
                        }
                    }
                }
            }
        }

        internal override void Update()
        {
            if (!isReady)
                return;

            if (masterStatus == null)
                masterStatus = new Dictionary<Guid, MasterStatusItem>();

            currentUTC = (float)Planetarium.GetUniversalTime();
            // ensure out vessel list is up to date
            CacheVessels();
            if (currentUTC >= lastMasterStatusUpdate + tfScenario.userSettings.masterStatusUpdateFrequency)
            {
                lastMasterStatusUpdate = currentUTC;
                VerifyMasterStatus();
            }
            // process vessels
            foreach (var entry in knownVessels)
            {
                Vessel vessel = FlightGlobals.Vessels.Find(v => v.id == entry.Key);
                if (vessel.loaded)
                {
                    foreach(Part part in vessel.parts)
                    {
                        ITestFlightCore core = TestFlightUtil.GetCore(part);
                        if (core != null)
                        {
                            // Poll for flight data and part status
                            if (currentUTC >= lastDataPoll + tfScenario.userSettings.masterStatusUpdateFrequency)
                            {

                                // Old data structure deprecated v1.3
                                PartStatus partStatus = new PartStatus();
                                partStatus.lastSeen = currentUTC;
                                partStatus.flightCore = core;
                                partStatus.partName = TestFlightUtil.GetPartTitle(part);
                                partStatus.partID = part.flightID;
                                partStatus.partStatus = core.GetPartStatus();
                                partStatus.timeToRepair = core.GetRepairTime();
                                partStatus.flightData = core.GetFlightData();
                                float failureRate = core.GetBaseFailureRate();
                                MomentaryFailureRate momentaryFailureRate = core.GetWorstMomentaryFailureRate();
                                if (momentaryFailureRate.valid && momentaryFailureRate.failureRate > failureRate)
                                    failureRate = momentaryFailureRate.failureRate;
                                partStatus.momentaryFailureRate = failureRate;
                                partStatus.repairRequirements = core.GetRequirementsTooltip();
                                partStatus.acknowledged = core.IsFailureAcknowledged();
                                partStatus.activeFailure = core.GetFailureModule();
                                partStatus.mtbfString = core.FailureRateToMTBFString(failureRate, TestFlightUtil.MTBFUnits.SECONDS, 999);

                                // Update or Add part status in Master Status
                                if (masterStatus.ContainsKey(vessel.id))
                                {
                                    // Vessel is already in the Master Status, so check if part is in there as well
                                    int numItems = masterStatus[vessel.id].allPartsStatus.Count(p => p.partID == part.flightID);
                                    int existingPartIndex;
                                    if (numItems == 1)
                                    {
                                        existingPartIndex = masterStatus[vessel.id].allPartsStatus.FindIndex(p => p.partID == part.flightID);
                                        masterStatus[vessel.id].allPartsStatus[existingPartIndex] = partStatus;
                                    }
                                    else if (numItems == 0)
                                    {
                                        masterStatus[vessel.id].allPartsStatus.Add(partStatus);
                                    }
                                    else
                                    {
                                        existingPartIndex = masterStatus[vessel.id].allPartsStatus.FindIndex(p => p.partID == part.flightID);
                                        masterStatus[vessel.id].allPartsStatus[existingPartIndex] = partStatus;
                                        Log("[ERROR] TestFlightManager: Found " + numItems + " matching parts in Master Status Display!");
                                    }
                                }
                                else
                                {
                                    // Vessel is not in the Master Status so create a new entry for it and add this part
                                    MasterStatusItem masterStatusItem = new MasterStatusItem();
                                    masterStatusItem.vesselID = vessel.id;
                                    masterStatusItem.vesselName = vessel.GetName();
                                    masterStatusItem.allPartsStatus = new List<PartStatus>();
                                    masterStatusItem.allPartsStatus.Add(partStatus);
                                    masterStatus.Add(vessel.id, masterStatusItem);
                                }
                                string partName = TestFlightUtil.GetFullPartName(part);
                                tfScenario.SetFlightDataForPartName(partName, partStatus.flightData);
                            }
                        }
                    }
                }
                if (currentUTC >= lastDataPoll + tfScenario.userSettings.minTimeBetweenDataPoll)
                {
                    lastDataPoll = currentUTC;
                }
                if (currentUTC >= lastFailurePoll + tfScenario.userSettings.minTimeBetweenFailurePoll)
                {
                    lastFailurePoll = currentUTC;
                }
            }
        }
    
    }
        

    [KSPScenario(ScenarioCreationOptions.AddToAllGames, 
        new GameScenes[] 
        { 
            GameScenes.FLIGHT,
            GameScenes.EDITOR,
            GameScenes.SPACECENTER
        }
    )]
	public class TestFlightManagerScenario : ScenarioModule
	{
        internal UserSettings userSettings = null;
        internal BodySettings bodySettings = null;
        public static TestFlightManagerScenario Instance { get; private set; }
        public System.Random RandomGenerator { get; private set; }
        public bool isReady = false;

        // New noscope
        public Dictionary<string, TestFlightPartData> partData;

        internal void Log(string message)
        {
            bool debug = TestFlightManagerScenario.Instance.userSettings.debugLog;
            message = "TestFlightManagerScenario: " + message;
            TestFlightUtil.Log(message, debug);
        }

        public override void OnAwake()
        {
            Instance = this;
            if (userSettings == null)
                userSettings = new UserSettings("../settings.cfg");
            if (bodySettings == null)
                bodySettings = new BodySettings("../settings_bodies.cfg");

            if (userSettings.FileExists)
                userSettings.Load();
            else
                userSettings.Save();

            // TODO
            // The bodySettings don't currently work anyway, so commenting this out for now
//            if (bodySettings.FileExists)
//                bodySettings.Load();
//            else
//            {
//                bodySettings.bodyAliases.Add("moho", "Moho");
//                bodySettings.bodyAliases.Add("eve", "Eve");
//                bodySettings.bodyAliases.Add("gilly", "Gilly");
//                bodySettings.bodyAliases.Add("kerbin", "Kerbin");
//                bodySettings.bodyAliases.Add("mun", "Mun");
//                bodySettings.bodyAliases.Add("minmus", "Minmus");
//                bodySettings.bodyAliases.Add("duna", "Duna");
//                bodySettings.bodyAliases.Add("ike", "Ike");
//                bodySettings.bodyAliases.Add("dres", "Dres");
//                bodySettings.bodyAliases.Add("jool", "Jool");
//                bodySettings.bodyAliases.Add("laythe", "Laythe");
//                bodySettings.bodyAliases.Add("vall", "Vall");
//                bodySettings.bodyAliases.Add("tylo", "Tylo");
//                bodySettings.bodyAliases.Add("bop", "Bop");
//                bodySettings.bodyAliases.Add("pol", "Pol");
//                bodySettings.bodyAliases.Add("eeloo", "Eeloo");
//                bodySettings.Save();
//            }

            base.OnAwake();
        }

        public void Start()
        {
            Log("Scenario Start");
            RandomGenerator = new System.Random();
            isReady = true;
        }

<<<<<<< HEAD
        public string PartWithMostData()
        {
            return "";
        }
        public string PartWithLeastData()
        {
            return "";
        }
        public string PartWithNoData(string partList)
        {
            return "";
        }

        public PartFlightData GetFlightDataForPartName(string partName)
=======
        // Get access to a part's data store for further set/get
        public TestFlightPartData GetPartDataForPart(string partName)
>>>>>>> 4ddacdac
        {
            TestFlightPartData returnValue = null;

            if (partData.ContainsKey(partName))
                returnValue = partData[partName];

            return returnValue;
        }

        // Sets the existing partData for this part, or adds a new one
        public void SetPartDataForPart(string partName, TestFlightPartData newData)
        {
            if (partData.ContainsKey(partName))
                partData[partName] = newData;
            else
                partData.Add(partName, newData);
        }

        // New noscope Format
        // This is a utility method that will return the "flightData" value directly or -1 if not found
        public float GetFlightDataForPartName(string partName)
        {
            if (partData.ContainsKey(partName))
                return float.Parse(partData[partName].GetValue("flightData"));
            else
                return -1;
        }

        // New noscope Format
        // This is a utility method that sets the "flightData" value directly
        public void SetFlightDataForPartName(string partName, float data)
        {
            if (partData.ContainsKey(partName))
                partData[partName].AddValue("flightData", data.ToString());
            else
            {
                TestFlightPartData newData = new TestFlightPartData();
                newData.PartName = partName;
                newData.AddValue("flightData", data.ToString());
                partData.Add(partName, newData);
            }
        }

        public override void OnLoad(ConfigNode node)
        {
            base.OnLoad(node);
            if (userSettings != null)
            {
                userSettings.Load();
            }
            if (bodySettings != null)
                bodySettings.Load();
            if (partData == null)
                partData = new Dictionary<String, TestFlightPartData>();
            else
                partData.Clear();
            // TODO: This old method of storing scope specific data is deprecated and needs to be removed in the next major release (Probably 1.4)
            if (node.HasNode("FLIGHTDATA_PART"))
            {
                foreach (ConfigNode partNode in node.GetNodes("FLIGHTDATA_PART"))
                {
                    PartFlightData partFlightData = new PartFlightData();
                    partFlightData.Load(partNode);

                    // migrates old data into new noscope layout
                    TestFlightPartData storedPartData = new TestFlightPartData();
                    storedPartData.PartName = partFlightData.GetPartName();
                    // Add up all the data and time from the old system for each scope, and then save that as the new migrated vales
                    double totalData = 0;
                    double totalTime = 0;
                    List<TestFlightData> allData = partFlightData.GetFlightData();
                    foreach (TestFlightData data in allData)
                    {
                        totalData += data.flightData;
                        totalTime += data.flightTime;
                    }
                    storedPartData.AddValue("flightData", totalData.ToString());
                    storedPartData.AddValue("flightTime", totalTime.ToString());
                    partData.Add(storedPartData.PartName,storedPartData);
                }
            }
            // new noscope
            if (node.HasNode("partData"))
            {
                foreach (ConfigNode partDataNode in node.GetNodes("partData"))
                {
                    TestFlightPartData storedPartData = new TestFlightPartData();
                    storedPartData.Load(partDataNode);
                    partData.Add(storedPartData.PartName,storedPartData);
                }
            }
        }

		public override void OnSave(ConfigNode node)
		{
            base.OnSave(node);
            if (userSettings != null)
            {
                userSettings.Save();
            }
            if (bodySettings != null)
                bodySettings.Save();
            // new noscope format
            foreach (TestFlightPartData storedPartData in partData.Values)
            {
                ConfigNode partNode = node.AddNode("partData");
                storedPartData.Save(partNode);
            }
		}
	}
}<|MERGE_RESOLUTION|>--- conflicted
+++ resolved
@@ -551,7 +551,6 @@
             isReady = true;
         }
 
-<<<<<<< HEAD
         public string PartWithMostData()
         {
             return "";
@@ -565,11 +564,8 @@
             return "";
         }
 
-        public PartFlightData GetFlightDataForPartName(string partName)
-=======
         // Get access to a part's data store for further set/get
         public TestFlightPartData GetPartDataForPart(string partName)
->>>>>>> 4ddacdac
         {
             TestFlightPartData returnValue = null;
 
