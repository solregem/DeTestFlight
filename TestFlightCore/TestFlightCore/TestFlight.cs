--- conflicted
+++ resolved
@@ -749,11 +749,6 @@
                 userSettings.Save();
 
             InitDataStore();
-<<<<<<< HEAD
-           
-=======
-
->>>>>>> 82ac4d07
             base.OnAwake();
         }
 
