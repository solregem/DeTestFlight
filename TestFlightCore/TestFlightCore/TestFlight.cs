using System;
using System.Collections;
using System.Collections.Generic;
using System.Linq;


using UnityEngine;
using KSPPluginFramework;
using TestFlightAPI;

namespace TestFlightCore
{
    internal struct PartStatus
    {
        internal string partName;
        internal uint partID;
        internal int partStatus;
        internal int flightTime;
        internal double flightData;
        internal double reliability;
        internal double momentaryReliability;
        internal ITestFlightCore flightCore;
        internal ITestFlightFailure activeFailure;
        internal bool highlightPart;
        internal string repairRequirements;
        internal bool acknowledged;
    }

    internal struct MasterStatusItem
    {
        internal Guid vesselID;
        internal string vesselName;
        internal List<PartStatus> allPartsStatus;
    }

    public class PartFlightData : IConfigNode
    {
        private List<TestFlightData> flightData = null;
        private string partName = "";

        public void AddFlightData(string name, TestFlightData data)
        {
            if (flightData == null)
            {
                flightData = new List<TestFlightData>();
                partName = name;
                // add new entry for this scope
                TestFlightData newData = new TestFlightData();
                newData.scope = data.scope;
                newData.flightData = data.flightData;
                newData.flightTime = 0;
                flightData.Add(newData);
            }
            else
            {
                int dataIndex = flightData.FindIndex(s => s.scope == data.scope);
                if (dataIndex >= 0)
                {
                    TestFlightData currentData = flightData[dataIndex];
                    // We only update the data if its higher than what we already have
                    if (data.flightData > currentData.flightData)
                    {
                        currentData.flightData = data.flightData;
                        flightData[dataIndex] = currentData;
                    }
                    // We don't care about flightTime, so set it to 0
                    currentData.flightTime = 0;
                }
                else
                {
                    // add new entry for this scope
                    TestFlightData newData = new TestFlightData();
                    newData.scope = data.scope;
                    newData.flightData = data.flightData;
                    newData.flightTime = 0;
                    flightData.Add(newData);
                }
            }
        }

        public List<TestFlightData> GetFlightData()
        {
            return flightData;
        }

        public string GetPartName()
        {
            return partName;
        }

        public override string ToString()
        {
            string baseString = partName + ":";
            foreach (TestFlightData data in flightData)
            {
                string dataString = String.Format("{0},{1},0", data.scope, data.flightData);
                baseString = baseString + dataString + " ";
            }

            return baseString;
        }

        public static PartFlightData FromString(string str)
        {
            // String format is
            // partName:scope,data,0 scope,data scope,data,0 scope,data,0 
            PartFlightData newData = null;
            if (str.IndexOf(':') > -1)
            {
                newData = new PartFlightData();
                string[] baseString = str.Split(new char[1]{ ':' });
                newData.partName = baseString[0];
                string[] dataStrings = baseString[1].Split(new char[1]{ ' ' });
                foreach (string dataString in dataStrings)
                {
                    if (newData.flightData == null)
                        newData.flightData = new List<TestFlightData>();

                    if (dataString.Trim().Length > 0)
                    {
                        string[] dataMembers = dataString.Split(new char[1]{ ',' });
                        if (dataMembers.Length == 3)
                        {
                            TestFlightData tfData = new TestFlightData();
                            tfData.scope = dataMembers[0];;
                            tfData.flightData = float.Parse(dataMembers[1]);
                            tfData.flightTime = 0;
                            newData.flightData.Add(tfData);
                        }
                    }
                }
            }
            return newData;
        }

        public void Load(ConfigNode node)
        {
            partName = node.GetValue("partName");
            if (node.HasNode("FLIGHTDATA"))
            {
                flightData = new List<TestFlightData>();
                foreach (ConfigNode dataNode in node.GetNodes("FLIGHTDATA"))
                {
                    TestFlightData newData = new TestFlightData();
                    newData.scope = dataNode.GetValue("scope");
                    if (dataNode.HasValue("flightData"))
                        newData.flightData = float.Parse(dataNode.GetValue("flightData"));
                    flightData.Add(newData);
                }
            }
        }

        public void Save(ConfigNode node)
        {
            node.AddValue("partName", partName);
            foreach (TestFlightData data in flightData)
            {
                ConfigNode dataNode = node.AddNode("FLIGHTDATA");
                dataNode.AddValue("scope", data.scope);
                dataNode.AddValue("flightData", data.flightData);
            }
        }


    }

<<<<<<< HEAD
//    [KSPAddon(KSPAddon.Startup.SpaceCentre, true)]
//	public class TestFlightManager : MonoBehaviour
//	{
//        public TestFlightManagerScenario tsm;
//
//        public void Start()
//        {
//            var game = HighLogic.CurrentGame;
//            ProtoScenarioModule psm = game.scenarios.Find(s => s.moduleName == typeof(TestFlightManagerScenario).Name);
//            if (psm == null)
//            {
//                GameScenes[] desiredScenes = new GameScenes[4] { GameScenes.EDITOR, GameScenes.FLIGHT, GameScenes.TRACKSTATION, GameScenes.SPACECENTER };
//                psm = game.AddProtoScenarioModule(typeof(TestFlightManagerScenario), desiredScenes);
//            }
//            psm.Load(ScenarioRunner.fetch);
//            tsm = game.scenarios.Select(s => s.moduleRef).OfType<TestFlightManagerScenario>().SingleOrDefault();
//        }
//    }

    [KSPScenario(ScenarioCreationOptions.AddToAllGames, 
        new GameScenes[] 
        { 
            GameScenes.FLIGHT,
            GameScenes.EDITOR
=======
    [KSPAddon(KSPAddon.Startup.SpaceCentre, false)]
	public class TestFlightManager : MonoBehaviour
	{
        public TestFlightManagerScenario tsm;

        public void Start()
        {
            var game = HighLogic.CurrentGame;
            ProtoScenarioModule psm = game.scenarios.Find(s => s.moduleName == typeof(TestFlightManagerScenario).Name);
            if (psm == null)
            {
                GameScenes[] desiredScenes = new GameScenes[4] { GameScenes.EDITOR, GameScenes.FLIGHT, GameScenes.TRACKSTATION, GameScenes.SPACECENTER };
                psm = game.AddProtoScenarioModule(typeof(TestFlightManagerScenario), desiredScenes);
            }
            psm.Load(ScenarioRunner.fetch);
            tsm = game.scenarios.Select(s => s.moduleRef).OfType<TestFlightManagerScenario>().FirstOrDefault();
>>>>>>> d8c1b015
        }
    )]
	public class TestFlightManagerScenario : ScenarioModule
	{
        public List<PartFlightData> partsFlightData;
        public List<String> partsPackedStrings;
        public Dictionary<Guid, double> knownVessels;

        internal Settings settings = null;
        public double pollingInterval = 5.0f;
        public bool processInactiveVessels = true;

//        private bool havePartsBeenInitialized = false;

        private Dictionary<Guid, MasterStatusItem> masterStatus = null;

        double currentUTC = 0.0;
        double lastDataPoll = 0.0;
        double lastFailurePoll = 0.0;
        double lastMasterStatusUpdate = 0.0;

        public static TestFlightManagerScenario Instance { get; private set; }
        public bool isReady = false;

        public void Awake()
        {
            Instance = this;
            if (partsFlightData == null)
            {
                partsFlightData = new List<PartFlightData>();
                if (partsPackedStrings != null)
                {
                    foreach (string packedString in partsPackedStrings)
                    {
                        Log(packedString);
                        PartFlightData data = PartFlightData.FromString(packedString);
                        partsFlightData.Add(data);
                    }
                }
            }
            if (partsPackedStrings == null)
            {
                partsPackedStrings = new List<string>();
            }
            if (settings == null)
            {
                settings = new Settings("../settings.cfg");
            }
            settings.Load();
            isReady = true;
        }

        public override void OnAwake()
		{
			base.OnAwake();
		}

        internal Dictionary<Guid, MasterStatusItem> GetMasterStatus()
        {
            return masterStatus;
        }

        private PartFlightData GetFlightDataForPartName(string partName)
        {
            foreach (PartFlightData data in partsFlightData)
            {
                if (data.GetPartName() == partName)
                    return data;
            }
            return null;
        }

        private void InitializeParts(Vessel vessel)
        {
            Log("TestFlightManagerScenario: Initializing parts for vessel " + vessel.GetName());
            foreach (Part part in vessel.parts)
            {
                foreach (PartModule pm in part.Modules)
                {
                    ITestFlightCore core = pm as ITestFlightCore;
                    if (core != null)
                    {
                        PartFlightData partData = GetFlightDataForPartName(pm.part.name);
                        if (partData == null)
                        {
                            partData = new PartFlightData();
                        }

                        if (partData != null)
                        {
                            core.InitializeFlightData(partData.GetFlightData(), settings.globalReliabilityModifier);
                        }
                    }
                }
            }
        }

        // This method simply scans through the Master Status list every now and then and removes vessels and parts that no longer exist
        public void VerifyMasterStatus()
        {
            // iterate through our cached vessels and delete ones that are no longer valid
            List<Guid> vesselsToDelete = new List<Guid>();
            foreach(var entry in masterStatus)
            {
                Vessel vessel = FlightGlobals.Vessels.Find(v => v.id == entry.Key);
                if (vessel == null)
                {
                    Log("TestFlightManagerScenario: Vessel no longer exists. Marking it for deletion.");
                    vesselsToDelete.Add(entry.Key);
                }
                else
                {
                    if (vessel.vesselType == VesselType.Debris)
                    {
                        Log("TestFlightManagerScenario: Vessel appears to be debris now. Marking it for deletion.");
                        vesselsToDelete.Add(entry.Key);
                    }
                }
            }
            if (vesselsToDelete.Count > 0)
                Log("TestFlightManagerScenario: Removing " + vesselsToDelete.Count() + " vessels from Master Status");
            foreach (Guid id in vesselsToDelete)
            {
                masterStatus.Remove(id);
            }
            // iterate through the remaining vessels and check for parts that no longer exist
            List<PartStatus> partsToDelete = new List<PartStatus>();
            foreach (var entry in masterStatus)
            {
                partsToDelete.Clear();
                Vessel vessel = FlightGlobals.Vessels.Find(v => v.id == entry.Key);
                foreach (PartStatus partStatus in masterStatus[entry.Key].allPartsStatus)
                {
                    Part part = vessel.Parts.Find(p => p.flightID == partStatus.partID);
                    if (part == null)
                    {
                        Log("TestFlightManagerScenario: Could not find part. " + partStatus.partName + "(" + partStatus.partID + ") Marking it for deletion.");
                        partsToDelete.Add(partStatus);
                    }
                }
                if (partsToDelete.Count > 0)
                    Log("TestFlightManagerScenario: Deleting " + partsToDelete.Count() + " parts from vessel " + vessel.GetName());
                foreach (PartStatus oldPartStatus in partsToDelete)
                {
                    masterStatus[entry.Key].allPartsStatus.Remove(oldPartStatus);
                }
            }
        }

        public void CacheVessels()
        {
            // build a list of vessels to process based on setting
            if (knownVessels == null)
                knownVessels = new Dictionary<Guid, double>();

            // iterate through our cached vessels and delete ones that are no longer valid
            List<Guid> vesselsToDelete = new List<Guid>();
            foreach(var entry in knownVessels)
            {
                Vessel vessel = FlightGlobals.Vessels.Find(v => v.id == entry.Key);
                if (vessel == null)
                    vesselsToDelete.Add(entry.Key);
                else
                {
                    if (vessel.vesselType == VesselType.Debris)
                        vesselsToDelete.Add(entry.Key);
                }
            }
            if (vesselsToDelete.Count() > 0)
                Log("TestFlightManagerScenario: Deleting " + vesselsToDelete.Count() + " vessels from cached vessels");
            foreach (Guid id in vesselsToDelete)
            {
                knownVessels.Remove(id);
            }

            // Build our cached list of vessels.  The reason we do this is so that we can store an internal "missionStartTime" for each vessel because the game
            // doesn't consider a vessel launched, and does not start the mission clock, until the player activates the first stage.  This is fine except it
            // makes things like engine test stands impossible, so we instead cache the vessel the first time we see it and use that time as the missionStartTime

            if (!settings.processAllVessels)
            {
                if (FlightGlobals.ActiveVessel != null && !knownVessels.ContainsKey(FlightGlobals.ActiveVessel.id))
                {
                    Log("TestFlightManagerScenario: Adding new vessel " + FlightGlobals.ActiveVessel.GetName() + " with launch time " + Planetarium.GetUniversalTime());
                    knownVessels.Add(FlightGlobals.ActiveVessel.id, Planetarium.GetUniversalTime());
                    InitializeParts(FlightGlobals.ActiveVessel);
                }
            }
            else
            {
                foreach (Vessel vessel in FlightGlobals.Vessels)
                {
                    if (vessel.vesselType == VesselType.Lander || vessel.vesselType == VesselType.Probe || vessel.vesselType == VesselType.Rover || vessel.vesselType == VesselType.Ship || vessel.vesselType == VesselType.Station)
                    {
                        if ( !knownVessels.ContainsKey(vessel.id) )
                        {
                            Log("TestFlightManagerScenario: Adding new vessel " + vessel.GetName() + " with launch time " + Planetarium.GetUniversalTime());
                            knownVessels.Add(vessel.id, Planetarium.GetUniversalTime());
                            InitializeParts(vessel);
                        }
                    }
                }
            }
        }

        public void DoFlightUpdate(ITestFlightCore core, double launchTime)
        {
            // Tell the core to do a flight update
            core.DoFlightUpdate(launchTime, settings.flightDataMultiplier, settings.flightDataEngineerMultiplier, settings.globalReliabilityModifier);
        }

        public TestFlightData DoDataUpdate(ITestFlightCore core, Part part)
        {
            // Then grab its flight data
            return core.GetCurrentFlightData();
        }

        public void DoFailureUpdate(ITestFlightCore core, double launchTime)
        {
            core.DoFailureCheck(launchTime, settings.globalReliabilityModifier);
        }

		public void Update()
		{
            if (masterStatus == null)
                masterStatus = new Dictionary<Guid, MasterStatusItem>();

            currentUTC = Planetarium.GetUniversalTime();
            // ensure out vessel list is up to date
            CacheVessels();
            if (currentUTC >= lastMasterStatusUpdate + settings.masterStatusUpdateFrequency)
            {
                lastMasterStatusUpdate = currentUTC;
                VerifyMasterStatus();
            }
            // process vessels
            foreach (var entry in knownVessels)
            {
                Vessel vessel = FlightGlobals.Vessels.Find(v => v.id == entry.Key);
                if (vessel.loaded)
                {
                    foreach(Part part in vessel.parts)
                    {
                        foreach (PartModule pm in part.Modules)
                        {
                            ITestFlightCore core = pm as ITestFlightCore;
                            if (core != null)
                            {
                                // Poll for flight data and part status
                                if (currentUTC >= lastDataPoll + settings.minTimeBetweenDataPoll)
                                {
                                    DoFlightUpdate(core, entry.Value);
                                    TestFlightData currentFlightData = DoDataUpdate(core, part);

                                    PartStatus partStatus = new PartStatus();
                                    partStatus.flightCore = core;
                                    partStatus.partName = part.partInfo.title;
                                    partStatus.partID = part.flightID;
                                    partStatus.flightData = currentFlightData.flightData;
                                    partStatus.flightTime = currentFlightData.flightTime;
                                    partStatus.partStatus = core.GetPartStatus();
                                    partStatus.reliability = core.GetCurrentReliability(settings.globalReliabilityModifier);
                                    partStatus.repairRequirements = core.GetRequirementsTooltip();
                                    partStatus.acknowledged = core.IsFailureAcknowledged();
                                    if (core.GetPartStatus() > 0)
                                    {
                                        partStatus.activeFailure = core.GetFailureModule();
                                    }
                                    else
                                    {
                                        partStatus.activeFailure = null;
                                    }

                                    // Update or Add part status in Master Status
                                    if (masterStatus.ContainsKey(vessel.id))
                                    {
                                        // Vessel is already in the Master Status, so check if part is in there as well
                                        int numItems = masterStatus[vessel.id].allPartsStatus.Count(p => p.partID == part.flightID);
                                        int existingPartIndex;
                                        if (numItems == 1)
                                        {
                                            existingPartIndex = masterStatus[vessel.id].allPartsStatus.FindIndex(p => p.partID == part.flightID);
                                            masterStatus[vessel.id].allPartsStatus[existingPartIndex] = partStatus;
                                        }
                                        else if (numItems == 0)
                                        {
                                            masterStatus[vessel.id].allPartsStatus.Add(partStatus);
                                        }
                                        else
                                        {
                                            existingPartIndex = masterStatus[vessel.id].allPartsStatus.FindIndex(p => p.partID == part.flightID);
                                            masterStatus[vessel.id].allPartsStatus[existingPartIndex] = partStatus;
                                            Log("[ERROR] TestFlightManagerScenario: Found " + numItems + " matching parts in Master Status Display!");
                                        }
                                    }
                                    else
                                    {
                                        // Vessel is not in the Master Status so create a new entry for it and add this part
                                        MasterStatusItem masterStatusItem = new MasterStatusItem();
                                        masterStatusItem.vesselID = vessel.id;
                                        masterStatusItem.vesselName = vessel.GetName();
                                        masterStatusItem.allPartsStatus = new List<PartStatus>();
                                        masterStatusItem.allPartsStatus.Add(partStatus);
                                        masterStatus.Add(vessel.id, masterStatusItem);
                                    }

                                    PartFlightData data = GetFlightDataForPartName(part.name);
                                    if (data != null)
                                    {
                                        data.AddFlightData(part.name, currentFlightData);
                                    }
                                    else
                                    {
                                        data = new PartFlightData();
                                        data.AddFlightData(part.name, currentFlightData);
                                        partsFlightData.Add(data);
                                        partsPackedStrings.Add(data.ToString());
                                    }
                                }
                                // Poll for failures
                                if (currentUTC >= lastFailurePoll + settings.minTimeBetweenFailurePoll)
                                {
                                    DoFailureUpdate(core, entry.Value);
                                }
                            }
                        }
                    }
                }
                if (currentUTC >= lastDataPoll + settings.minTimeBetweenDataPoll)
                {
                    lastDataPoll = currentUTC;
                }
                if (currentUTC >= lastFailurePoll + settings.minTimeBetweenFailurePoll)
                {
                    lastFailurePoll = currentUTC;
                }
            }
        }

        public override void OnLoad(ConfigNode node)
        {
            settings.Load();
            if (node.HasNode("FLIGHTDATA_PART"))
            {
                if (partsFlightData == null)
                    partsFlightData = new List<PartFlightData>();

                foreach (ConfigNode partNode in node.GetNodes("FLIGHTDATA_PART"))
                {
                    PartFlightData partData = new PartFlightData();
                    partData.Load(partNode);
                    partsFlightData.Add(partData);
                    partsPackedStrings.Add(partData.ToString());
                    Log(partData.ToString());
                }
            }
        }

		public override void OnSave(ConfigNode node)
		{
            settings.Save();
            if (HighLogic.LoadedSceneIsFlight)
            {
                foreach (PartFlightData partData in partsFlightData)
                {
                    ConfigNode partNode = node.AddNode("FLIGHTDATA_PART");
                    partData.Save(partNode);
                }
            }
            else
            {
                foreach (PartFlightData partData in partsFlightData)
                {
                    ConfigNode partNode = node.AddNode("FLIGHTDATA_PART");
                    partData.Save(partNode);
                }
            }
		}
        #region Assembly/Class Information
        /// <summary>
        /// Name of the Assembly that is running this MonoBehaviour
        /// </summary>
        internal static String _AssemblyName
        { get { return System.Reflection.Assembly.GetExecutingAssembly().GetName().Name; } }

        /// <summary>
        /// Name of the Class - including Derivations
        /// </summary>
        internal String _ClassName
        { get { return this.GetType().Name; } }
        #endregion

        #region Logging
        /// <summary>
        /// Some Structured logging to the debug file - ONLY RUNS WHEN DLL COMPILED IN DEBUG MODE
        /// </summary>
        /// <param name="Message">Text to be printed - can be formatted as per String.format</param>
        /// <param name="strParams">Objects to feed into a String.format</param>
        [System.Diagnostics.Conditional("DEBUG")]
        internal static void LogFormatted_DebugOnly(String Message, params object[] strParams)
        {
            LogFormatted("DEBUG: " + Message, strParams);
        }

        /// <summary>
        /// Some Structured logging to the debug file
        /// </summary>
        /// <param name="Message">Text to be printed - can be formatted as per String.format</param>
        /// <param name="strParams">Objects to feed into a String.format</param>
        internal static void LogFormatted(String Message, params object[] strParams)
        {
            Message = String.Format(Message, strParams);                  // This fills the params into the message
            String strMessageLine = String.Format("{0},{2},{1}",
                DateTime.Now, Message,
                _AssemblyName);                                           // This adds our standardised wrapper to each line
            UnityEngine.Debug.Log(strMessageLine);                        // And this puts it in the log
        }

        internal void Log(String Message, params object[] strParams)
        {
            if (settings.debugLog)
                LogFormatted("DEBUG: " + Message, strParams);
        }

        #endregion

	}
}<|MERGE_RESOLUTION|>--- conflicted
+++ resolved
@@ -164,49 +164,12 @@
 
     }
 
-<<<<<<< HEAD
-//    [KSPAddon(KSPAddon.Startup.SpaceCentre, true)]
-//	public class TestFlightManager : MonoBehaviour
-//	{
-//        public TestFlightManagerScenario tsm;
-//
-//        public void Start()
-//        {
-//            var game = HighLogic.CurrentGame;
-//            ProtoScenarioModule psm = game.scenarios.Find(s => s.moduleName == typeof(TestFlightManagerScenario).Name);
-//            if (psm == null)
-//            {
-//                GameScenes[] desiredScenes = new GameScenes[4] { GameScenes.EDITOR, GameScenes.FLIGHT, GameScenes.TRACKSTATION, GameScenes.SPACECENTER };
-//                psm = game.AddProtoScenarioModule(typeof(TestFlightManagerScenario), desiredScenes);
-//            }
-//            psm.Load(ScenarioRunner.fetch);
-//            tsm = game.scenarios.Select(s => s.moduleRef).OfType<TestFlightManagerScenario>().SingleOrDefault();
-//        }
-//    }
 
     [KSPScenario(ScenarioCreationOptions.AddToAllGames, 
         new GameScenes[] 
         { 
             GameScenes.FLIGHT,
             GameScenes.EDITOR
-=======
-    [KSPAddon(KSPAddon.Startup.SpaceCentre, false)]
-	public class TestFlightManager : MonoBehaviour
-	{
-        public TestFlightManagerScenario tsm;
-
-        public void Start()
-        {
-            var game = HighLogic.CurrentGame;
-            ProtoScenarioModule psm = game.scenarios.Find(s => s.moduleName == typeof(TestFlightManagerScenario).Name);
-            if (psm == null)
-            {
-                GameScenes[] desiredScenes = new GameScenes[4] { GameScenes.EDITOR, GameScenes.FLIGHT, GameScenes.TRACKSTATION, GameScenes.SPACECENTER };
-                psm = game.AddProtoScenarioModule(typeof(TestFlightManagerScenario), desiredScenes);
-            }
-            psm.Load(ScenarioRunner.fetch);
-            tsm = game.scenarios.Select(s => s.moduleRef).OfType<TestFlightManagerScenario>().FirstOrDefault();
->>>>>>> d8c1b015
         }
     )]
 	public class TestFlightManagerScenario : ScenarioModule
